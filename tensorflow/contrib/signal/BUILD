--- conflicted
+++ resolved
@@ -73,10 +73,7 @@
         "//tensorflow/python:platform_test",
         "//tensorflow/python:spectral_ops_test_util",
     ],
-<<<<<<< HEAD
-=======
     tags = ["nomac"],
->>>>>>> 6f0d70e7
 )
 
 cuda_py_tests(
