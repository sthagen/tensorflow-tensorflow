# Copyright 2018 The TensorFlow Authors. All Rights Reserved.
#
# Licensed under the Apache License, Version 2.0 (the "License");
# you may not use this file except in compliance with the License.
# You may obtain a copy of the License at
#
#     http://www.apache.org/licenses/LICENSE-2.0
#
# Unless required by applicable law or agreed to in writing, software
# distributed under the License is distributed on an "AS IS" BASIS,
# WITHOUT WARRANTIES OR CONDITIONS OF ANY KIND, either express or implied.
# See the License for the specific language governing permissions and
# limitations under the License.
# ==============================================================================
"""Utilities to test TF-TensorRT integration."""

from __future__ import absolute_import
from __future__ import division
from __future__ import print_function

import os

from tensorflow.contrib.tensorrt.python import trt_convert
# pylint: disable=unused-import
from tensorflow.contrib.tensorrt.python.ops import trt_engine_op
# pylint: enable=unused-import
from tensorflow.core.framework import graph_pb2
from tensorflow.core.protobuf import config_pb2
from tensorflow.core.protobuf import rewriter_config_pb2
from tensorflow.python.framework import dtypes
from tensorflow.python.framework import graph_util
from tensorflow.python.framework import importer
from tensorflow.python.framework import ops
from tensorflow.python.framework import test_util
from tensorflow.python.ops import array_ops
from tensorflow.python.ops import variables
from tensorflow.python.platform import test
from tensorflow.python.saved_model import builder
from tensorflow.python.saved_model import loader
from tensorflow.python.saved_model import signature_constants
from tensorflow.python.saved_model import signature_def_utils
from tensorflow.python.saved_model import tag_constants
from tensorflow.python.saved_model import utils
from tensorflow.python.tools import saved_model_utils


class TrtConvertTest(test_util.TensorFlowTestCase):
  """Class to test Tensorflow-TensorRT integration python API."""

  def testGetTensorrtRewriterConfig(self):
    """Test case for trt_convert.get_tensorrt_rewriter_config()."""
    rewriter_cfg = trt_convert.get_tensorrt_rewriter_config(
        rewriter_config=None,
        max_batch_size=128,
        max_workspace_size_bytes=1234,
        precision_mode="INT8",
        minimum_segment_size=10,
        is_dynamic_op=True,
        maximum_cached_engines=2,
        cached_engine_batch_sizes=[1, 128])
    self.assertEqual(["constfold", "layout", "constfold"],
                     rewriter_cfg.optimizers)
    self.assertEqual(rewriter_config_pb2.RewriterConfig.ONE,
                     rewriter_cfg.meta_optimizer_iterations)
    trt_optimizer = None
    for optimizer in rewriter_cfg.custom_optimizers:
      if optimizer.name == "TensorRTOptimizer":
        self.assertTrue(trt_optimizer is None)
        trt_optimizer = optimizer
    self.assertTrue(trt_optimizer is not None)
    for key in [
        "minimum_segment_size", "max_batch_size", "is_dynamic_op",
        "max_workspace_size_bytes", "precision_mode", "maximum_cached_engines",
        "cached_engine_batches"
    ]:
      self.assertTrue(key in trt_optimizer.parameter_map)
    self.assertEqual(10, trt_optimizer.parameter_map["minimum_segment_size"].i)
    self.assertEqual(128, trt_optimizer.parameter_map["max_batch_size"].i)
    self.assertEqual(True, trt_optimizer.parameter_map["is_dynamic_op"].b)
    self.assertEqual(1234,
                     trt_optimizer.parameter_map["max_workspace_size_bytes"].i)
    self.assertEqual(
        trt_convert._to_bytes("INT8"),
        trt_optimizer.parameter_map["precision_mode"].s)
    self.assertEqual(2, trt_optimizer.parameter_map["maximum_cached_engines"].i)
    self.assertEqual(
        [1, 128],
        trt_optimizer.parameter_map["cached_engine_batches"].list.i)

  def _GetConfigProto(self):
    """Get ConfigProto for session creation."""
    config = config_pb2.ConfigProto(
        gpu_options=config_pb2.GPUOptions(allow_growth=True))
    return config

  def _GetGraph(self):
    """Get the graph for testing."""
    g = ops.Graph()
    with g.as_default():
      with g.device("/GPU:0"):
        inp = array_ops.placeholder(
            dtype=dtypes.float32, shape=[None, 1, 1], name="input")
        var = variables.VariableV1([[[1.0]]], dtype=dtypes.float32, name="v1")
        add = inp + var.value()
        mul = inp * add
        add = mul + add
        out = array_ops.identity(add, name="output")
    return g, var, inp, out

  def _GetGraphDef(self):
    """Get the graph def for testing."""
    g, var, _, _ = self._GetGraph()
    with self.session(graph=g, config=self._GetConfigProto()) as sess:
      sess.run(var.initializer)
      graph_def = graph_util.convert_variables_to_constants(
          sess, g.as_graph_def(add_shapes=True), ["output"])
    node_name_to_op = {node.name: node.op for node in graph_def.node}
    self.assertEqual({
        "v1": "Const",
        "v1/read": "Identity",
        "input": "Placeholder",
        "add": "Add",
        "mul": "Mul",
        "add_1": "Add",
        "output": "Identity"
    }, node_name_to_op)
    return graph_def

  def _WriteInputSavedModel(self, input_saved_model_dir):
    """Write the saved model as an input for testing."""
    g, var, inp, out = self._GetGraph()
    signature_def = signature_def_utils.build_signature_def(
        inputs={"myinput": utils.build_tensor_info(inp)},
        outputs={"myoutput": utils.build_tensor_info(out)},
        method_name=signature_constants.PREDICT_METHOD_NAME)
    saved_model_builder = builder.SavedModelBuilder(input_saved_model_dir)
    with self.session(graph=g, config=self._GetConfigProto()) as sess:
      sess.run(var.initializer)
      saved_model_builder.add_meta_graph_and_variables(
          sess, [tag_constants.SERVING],
          signature_def_map={"mypredict": signature_def})
    saved_model_builder.save()

  def _TestCreateInferenceGraph(self,
                                input_saved_model_dir=None,
                                output_saved_model_dir=None):
    """General method to test trt_convert.create_inference_graph()."""
    input_graph_def = None if input_saved_model_dir else self._GetGraphDef()
    output_graph_def = trt_convert.create_inference_graph(
        input_graph_def, ["output"],
        input_saved_model_dir=input_saved_model_dir,
        output_saved_model_dir=output_saved_model_dir,
        session_config=self._GetConfigProto())
    graph_defs_to_verify = [output_graph_def]
    if output_saved_model_dir is not None:
      saved_model_graph_def = saved_model_utils.get_meta_graph_def(
          output_saved_model_dir, tag_constants.SERVING).graph_def
      self.assertTrue(isinstance(saved_model_graph_def, graph_pb2.GraphDef))
      graph_defs_to_verify.append(saved_model_graph_def)

    for graph_def in graph_defs_to_verify:
      node_name_to_op = {node.name: node.op for node in graph_def.node}
      self.assertEqual({
          "input": "Placeholder",
          "TRTEngineOp_0": "TRTEngineOp",
          "output": "Identity"
      }, node_name_to_op)

  def testCreateInferenceGraph_BasicConversion(self):
    """Test case for trt_convert.create_inference_graph()."""
    if not trt_convert.is_tensorrt_enabled():
      return

    # Use GraphDef as input.
    self._TestCreateInferenceGraph()

    # Use SavedModel as input.
    tmp_dir = self.get_temp_dir()
    input_saved_model_dir = os.path.join(tmp_dir, "in_dir1")
    output_saved_model_dir = os.path.join(tmp_dir, "out_dir1")
    self._WriteInputSavedModel(input_saved_model_dir)
    self._TestCreateInferenceGraph(input_saved_model_dir,
                                   output_saved_model_dir)

  def _TestRun(self, sess, batch_size, expect_engine_is_run):
    trt_convert.clear_test_values("")
    result = sess.run("output:0", feed_dict={"input:0": [[[1.0]]] * batch_size})
    self.assertAllEqual([[[4.0]]] * batch_size, result)
    execute_engine_test_value = ("done" if expect_engine_is_run else "")
    execute_native_segment_test_value = ("" if expect_engine_is_run else "done")
<<<<<<< HEAD
    self.assertEqual(execute_engine_test_value,
                     trt_convert.get_test_value(
                         "TRTEngineOp_0:ExecuteTrtEngine"))
=======
    self.assertEqual(
        execute_engine_test_value,
        trt_convert.get_test_value("TRTEngineOp_0:ExecuteTrtEngine"))
>>>>>>> cdfa6f23
    self.assertEqual(
        execute_native_segment_test_value,
        trt_convert.get_test_value("TRTEngineOp_0:ExecuteNativeSegment"))

  def testCreateInferenceGraph_MinimumSegmentSize(self):
    if not trt_convert.is_tensorrt_enabled():
      return
    output_graph_def = trt_convert.create_inference_graph(
        self._GetGraphDef(), ["output"],
        minimum_segment_size=5,
        is_dynamic_op=False)
    node_name_to_op = {node.name: node.op for node in output_graph_def.node}
    self.assertEqual({
        "v1/read": "Const",
        "input": "Placeholder",
        "add": "Add",
        "mul": "Mul",
        "add_1": "Add",
        "output": "Identity"
    }, node_name_to_op)

  def testCreateInferenceGraph_DynamicOp(self):
    if not trt_convert.is_tensorrt_enabled():
      return
    trt_convert.enable_test_value()

    tmp_dir = self.get_temp_dir()
    input_saved_model_dir = os.path.join(tmp_dir, "in_dir2")
    output_saved_model_dir = os.path.join(tmp_dir, "out_dir2")
    self._WriteInputSavedModel(input_saved_model_dir)
    output_graph_def = trt_convert.create_inference_graph(
        None,
        None,
        is_dynamic_op=True,
        maximum_cached_engines=2,
        input_saved_model_dir=input_saved_model_dir,
        output_saved_model_dir=output_saved_model_dir,
        session_config=self._GetConfigProto())

    # Test the output GraphDef.
    with ops.Graph().as_default():
      importer.import_graph_def(output_graph_def, name="")
      with self.test_session(config=self._GetConfigProto()) as sess:
        # Run with batch size 1, a new engine is created and cached.
        self._TestRun(sess, 1, True)
        # Run with batch size 2, a new engine is created and cached.
        self._TestRun(sess, 2, True)
        # Run with batch size 3, since the number of cached engines has reached
        # the max, it should fall back to TF function.
        self._TestRun(sess, 3, False)

    # Test the output SavedModel
    with ops.Graph().as_default():
      with self.test_session(config=self._GetConfigProto()) as sess:
        loader.load(sess, [tag_constants.SERVING], output_saved_model_dir)
        # Run with batch size 1, a new engine is created and cached.
        self._TestRun(sess, 1, True)
        # Run with batch size 2, a new engine is created and cached.
        self._TestRun(sess, 2, True)
        # Run with batch size 3, since the number of cached engines has reached
        # the max, it should fall back to TF function.
        self._TestRun(sess, 3, False)

  def testCreateInferenceGraph_StaticOp(self):
    if not trt_convert.is_tensorrt_enabled():
      return
    trt_convert.enable_test_value()

    tmp_dir = self.get_temp_dir()
    input_saved_model_dir = os.path.join(tmp_dir, "in_dir3")
    output_saved_model_dir = os.path.join(tmp_dir, "out_dir3")
    self._WriteInputSavedModel(input_saved_model_dir)
    output_graph_def = trt_convert.create_inference_graph(
        None,
        None,
        max_batch_size=1,
        is_dynamic_op=False,
        maximum_cached_engines=2,  # This is noop, added just for testing.
        input_saved_model_dir=input_saved_model_dir,
        output_saved_model_dir=output_saved_model_dir,
        session_config=self._GetConfigProto())

    # Test the output GraphDef.
    with ops.Graph().as_default():
      importer.import_graph_def(output_graph_def, name="")
      with self.test_session(config=self._GetConfigProto()) as sess:
        # Run with batch size 1, the default engine embedded in the graphdef
        # will be used.
        self._TestRun(sess, 1, True)
        # Run with batch size 2, which exceed the max_batch_size, it should fall
        # back to TF function.
        self._TestRun(sess, 2, False)

    # Test the output SavedModel
    with ops.Graph().as_default():
      with self.test_session(config=self._GetConfigProto()) as sess:
        loader.load(sess, [tag_constants.SERVING], output_saved_model_dir)
        # Run with batch size 1, the default engine embedded in the graphdef
        # will be used.
        self._TestRun(sess, 1, True)
        # Run with batch size 2, which exceed the max_batch_size, it should fall
        # back to TF function.
        self._TestRun(sess, 2, False)


if __name__ == "__main__":
  test.main()<|MERGE_RESOLUTION|>--- conflicted
+++ resolved
@@ -188,15 +188,9 @@
     self.assertAllEqual([[[4.0]]] * batch_size, result)
     execute_engine_test_value = ("done" if expect_engine_is_run else "")
     execute_native_segment_test_value = ("" if expect_engine_is_run else "done")
-<<<<<<< HEAD
-    self.assertEqual(execute_engine_test_value,
-                     trt_convert.get_test_value(
-                         "TRTEngineOp_0:ExecuteTrtEngine"))
-=======
     self.assertEqual(
         execute_engine_test_value,
         trt_convert.get_test_value("TRTEngineOp_0:ExecuteTrtEngine"))
->>>>>>> cdfa6f23
     self.assertEqual(
         execute_native_segment_test_value,
         trt_convert.get_test_value("TRTEngineOp_0:ExecuteNativeSegment"))
