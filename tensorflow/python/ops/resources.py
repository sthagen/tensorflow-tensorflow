# Copyright 2016 The TensorFlow Authors. All Rights Reserved.
#
# Licensed under the Apache License, Version 2.0 (the "License");
# you may not use this file except in compliance with the License.
# You may obtain a copy of the License at
#
#     http://www.apache.org/licenses/LICENSE-2.0
#
# Unless required by applicable law or agreed to in writing, software
# distributed under the License is distributed on an "AS IS" BASIS,
# WITHOUT WARRANTIES OR CONDITIONS OF ANY KIND, either express or implied.
# See the License for the specific language governing permissions and
# limitations under the License.
# ==============================================================================


"""Utilities for using generic resources."""
# pylint: disable=g-bad-name
from __future__ import absolute_import
from __future__ import division
from __future__ import print_function

import collections
import os

from tensorflow.python.framework import dtypes
from tensorflow.python.framework import ops
from tensorflow.python.ops import array_ops
from tensorflow.python.ops import control_flow_ops
from tensorflow.python.ops import math_ops
from tensorflow.python.util import tf_should_use


_Resource = collections.namedtuple("_Resource",
                                   ["handle", "create", "is_initialized"])


def register_resource(handle, create_op, is_initialized_op, is_shared=True):
  """Registers a resource into the appropriate collections.

  This makes the resource findable in either the shared or local resources
  collection.

  Args:
   handle: op which returns a handle for the resource.
   create_op: op which initializes the resource.
   is_initialized_op: op which returns a scalar boolean tensor of whether
    the resource has been initialized.
   is_shared: if True, the resource gets added to the shared resource
    collection; otherwise it gets added to the local resource collection.

  """
  resource = _Resource(handle, create_op, is_initialized_op)
  if is_shared:
    ops.add_to_collection(ops.GraphKeys.RESOURCES, resource)
  else:
    ops.add_to_collection(ops.GraphKeys.LOCAL_RESOURCES, resource)


def shared_resources():
  """Returns resources visible to all tasks in the cluster."""
  return ops.get_collection(ops.GraphKeys.RESOURCES)


def local_resources():
  """Returns resources intended to be local to this session."""
  return ops.get_collection(ops.GraphKeys.LOCAL_RESOURCES)


def report_uninitialized_resources(resource_list=None,
                                   name="report_uninitialized_resources"):
  """Returns the names of all uninitialized resources in resource_list.

  If the returned tensor is empty then all resources have been initialized.

  Args:
   resource_list: resources to check. If None, will use shared_resources() +
    local_resources().
   name: name for the resource-checking op.

  Returns:
   Tensor containing names of the handles of all resources which have not
   yet been initialized.

  """
  if resource_list is None:
    resource_list = shared_resources() + local_resources()
  with ops.name_scope(name):
    # Run all operations on CPU
<<<<<<< HEAD
    local_device = os.environ.get("TF_DEVICE_FOR_UNINITIALIZED_VARIABLE_REPORTING", "/cpu:0")
=======
    local_device = os.environ.get(
        "TF_DEVICE_FOR_UNINITIALIZED_VARIABLE_REPORTING", "/cpu:0")
>>>>>>> cdfa6f23
    with ops.device(local_device):
      if not resource_list:
        # Return an empty tensor so we only need to check for returned tensor
        # size being 0 as an indication of model ready.
        return array_ops.constant([], dtype=dtypes.string)
      # Get a 1-D boolean tensor listing whether each resource is initialized.
      variables_mask = math_ops.logical_not(
          array_ops.stack([r.is_initialized for r in resource_list]))
      # Get a 1-D string tensor containing all the resource names.
      variable_names_tensor = array_ops.constant(
          [s.handle.name for s in resource_list])
      # Return a 1-D tensor containing all the names of uninitialized resources.
      return array_ops.boolean_mask(variable_names_tensor, variables_mask)


@tf_should_use.should_use_result
def initialize_resources(resource_list, name="init"):
  """Initializes the resources in the given list.

  Args:
   resource_list: list of resources to initialize.
   name: name of the initialization op.

  Returns:
   op responsible for initializing all resources.
  """
  if resource_list:
    return control_flow_ops.group(*[r.create for r in resource_list], name=name)
  return control_flow_ops.no_op(name=name)<|MERGE_RESOLUTION|>--- conflicted
+++ resolved
@@ -87,12 +87,8 @@
     resource_list = shared_resources() + local_resources()
   with ops.name_scope(name):
     # Run all operations on CPU
-<<<<<<< HEAD
-    local_device = os.environ.get("TF_DEVICE_FOR_UNINITIALIZED_VARIABLE_REPORTING", "/cpu:0")
-=======
     local_device = os.environ.get(
         "TF_DEVICE_FOR_UNINITIALIZED_VARIABLE_REPORTING", "/cpu:0")
->>>>>>> cdfa6f23
     with ops.device(local_device):
       if not resource_list:
         # Return an empty tensor so we only need to check for returned tensor
